--- conflicted
+++ resolved
@@ -29,19 +29,6 @@
 /// Magic number prefixing Pubkey or Prvkey data according to BIP32 spec
 pub type Bip32MagicNumber = u32;
 
-<<<<<<< HEAD
-=======
-// TODO #186: Move constants to rust-bitcoin
-/// Magic number used in P2P networking protocol by bitcoin mainnet
-pub const P2P_MAGIC_MAINNET: P2pMagicNumber = 0xD9B4BEF9;
-/// Magic number used in P2P networking protocol by bitcoin testnet v3
-pub const P2P_MAGIC_TESTNET: P2pMagicNumber = 0x0709110B;
-/// Magic number used in P2P networking protocol by bitcoin regtests
-pub const P2P_MAGIC_REGTEST: P2pMagicNumber = 0xDAB5BFFA;
-/// Magic number used in P2P networking protocol by bitcoin signet
-pub const P2P_MAGIC_SIGNET: P2pMagicNumber = 0x40CF030A;
-
->>>>>>> 8aa569f7
 /// P2P network magic number: prefix identifying network on which node operates.
 /// This enum defines known magic network numbers, plus adds support to
 /// arbitrary unknown with [P2pNetworkId::Other] variant.
@@ -1181,12 +1168,6 @@
         bitcoin::Network::try_from(P2pNetworkId::Other(0xA1A2A3A4)).unwrap();
     }
 
-<<<<<<< HEAD
-    // TODO: Test must be rewritten
-=======
-    // TODO #189: Test must be rewritten
-    /*
->>>>>>> 8aa569f7
     #[test]
     fn test_chain_param_enums() {
         test_enum_u8_exhaustive!(ChainFormat;
